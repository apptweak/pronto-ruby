--- conflicted
+++ resolved
@@ -1,3 +1,11 @@
+GIT
+  remote: https://github.com/storypark/pronto-brakeman.git
+  revision: dff26bfe31930f987a5ee72e99d18a6cdc91d40c
+  specs:
+    pronto-brakeman (0.11.2.pre.1)
+      brakeman (>= 3.2.0)
+      pronto (~> 0.11.0)
+
 GEM
   remote: https://rubygems.org/
   specs:
@@ -17,7 +25,6 @@
       i18n (>= 1.6, < 2)
       logger (>= 1.4.2)
       minitest (>= 5.1)
-<<<<<<< HEAD
       securerandom (>= 0.3)
       tzinfo (~> 2.0, >= 2.0.5)
     addressable (2.8.7)
@@ -28,28 +35,15 @@
     better_html (2.1.1)
       actionview (>= 6.0)
       activesupport (>= 6.0)
-=======
-      tzinfo (~> 2.0)
-    addressable (2.8.7)
-      public_suffix (>= 2.0.2, < 7.0)
-    ast (2.4.2)
-    better_html (1.0.16)
-      actionview (>= 4.0)
-      activesupport (>= 4.0)
->>>>>>> a71cfd40
       ast (~> 2.0)
       erubi (~> 1.4)
       parser (>= 2.4)
       smart_properties
     bigdecimal (3.1.9)
-<<<<<<< HEAD
+    brakeman (7.0.0)
+      racc
     builder (3.3.0)
     bundler-audit (0.9.2)
-=======
-    brakeman (5.2.1)
-    builder (3.2.4)
-    bundler-audit (0.9.0.1)
->>>>>>> a71cfd40
       bundler (>= 1.2.0, < 3)
       thor (~> 1.0)
     climate_control (1.2.0)
@@ -63,7 +57,6 @@
       rexml
     crass (1.0.6)
     csv (3.3.2)
-<<<<<<< HEAD
     diff-lcs (1.5.1)
     drb (2.2.1)
     dry-configurable (1.3.0)
@@ -96,10 +89,6 @@
       dry-logic (~> 1.4)
       zeitwerk (~> 2.6)
     erb_lint (0.9.0)
-=======
-    diff-lcs (1.5.0)
-    erb_lint (0.0.37)
->>>>>>> a71cfd40
       activesupport
       better_html (>= 2.0.1)
       parser (>= 2.7.1.4)
@@ -114,32 +103,18 @@
       logger
     faraday-net_http (3.4.0)
       net-http (>= 0.5.0)
-<<<<<<< HEAD
     fasterer (0.11.0)
       ruby_parser (>= 3.19.1)
     ffi (1.17.1)
     flay (2.13.3)
       erubi (~> 1.10)
-=======
-    fasterer (0.9.0)
-      colorize (~> 0.7)
-      ruby_parser (>= 3.14.1)
-    ffi (1.15.5)
-    flay (2.12.1)
-      erubis (~> 2.7.0)
->>>>>>> a71cfd40
       path_expander (~> 1.0)
       ruby_parser (~> 3.0)
       sexp_processor (~> 4.0)
     gitlab (4.20.1)
       httparty (~> 0.20)
       terminal-table (>= 1.5.1)
-<<<<<<< HEAD
     hashdiff (1.1.2)
-=======
-    hashdiff (1.0.1)
-    html_tokenizer (0.0.8)
->>>>>>> a71cfd40
     httparty (0.22.0)
       csv
       mini_mime (>= 1.0.0)
@@ -147,54 +122,30 @@
     i18n (1.14.7)
       concurrent-ruby (~> 1.0)
     json (2.9.1)
-<<<<<<< HEAD
     language_server-protocol (3.17.0.4)
     logger (1.6.5)
     loofah (2.24.0)
-=======
-    kwalify (0.7.2)
-    language_server-protocol (3.17.0.4)
-    logger (1.6.5)
-    loofah (2.15.0)
->>>>>>> a71cfd40
       crass (~> 1.0.2)
       nokogiri (>= 1.12.0)
     method_source (1.1.0)
     mini_mime (1.1.5)
-<<<<<<< HEAD
     mini_portile2 (2.8.8)
     minitest (5.25.4)
-=======
-    mini_portile2 (2.8.0)
-    minitest (5.15.0)
->>>>>>> a71cfd40
     multi_xml (0.7.1)
       bigdecimal (~> 3.1)
     net-http (0.6.0)
       uri
-<<<<<<< HEAD
     nokogiri (1.18.2)
       mini_portile2 (~> 2.8.2)
-=======
-    nokogiri (1.13.3)
-      mini_portile2 (~> 2.8.0)
->>>>>>> a71cfd40
       racc (~> 1.4)
     octokit (9.2.0)
       faraday (>= 1, < 3)
       sawyer (~> 0.9)
     parallel (1.26.3)
-<<<<<<< HEAD
     parser (3.3.7.1)
       ast (~> 2.4.1)
       racc
     path_expander (1.1.3)
-=======
-    parser (3.2.2.4)
-      ast (~> 2.4.1)
-      racc
-    path_expander (1.1.0)
->>>>>>> a71cfd40
     pronto (0.11.3)
       gitlab (>= 4.4.0, < 5.0)
       httparty (>= 0.13.7, < 1.0)
@@ -241,16 +192,10 @@
       method_source (~> 1.0)
     public_suffix (6.0.1)
     racc (1.8.1)
-<<<<<<< HEAD
     rack (3.1.9)
     rails-dom-testing (2.2.0)
       activesupport (>= 5.0.0)
       minitest
-=======
-    rack (3.0.7)
-    rails-dom-testing (2.0.3)
-      activesupport (>= 4.2.0)
->>>>>>> a71cfd40
       nokogiri (>= 1.6)
     rails-html-sanitizer (1.6.2)
       loofah (~> 2.21)
@@ -273,7 +218,6 @@
       logger (~> 1.6)
       parser (~> 3.3.0)
       rainbow (>= 2.0, < 4.0)
-<<<<<<< HEAD
       rexml (~> 3.1)
     regexp_parser (2.10.0)
     require_all (3.0.0)
@@ -285,23 +229,10 @@
     rspec-core (3.13.3)
       rspec-support (~> 3.13.0)
     rspec-expectations (3.13.3)
-=======
-    regexp_parser (2.10.0)
-    require_all (3.0.0)
-    rexml (3.4.0)
-    rspec (3.11.0)
-      rspec-core (~> 3.11.0)
-      rspec-expectations (~> 3.11.0)
-      rspec-mocks (~> 3.11.0)
-    rspec-core (3.11.0)
-      rspec-support (~> 3.11.0)
-    rspec-expectations (3.11.0)
->>>>>>> a71cfd40
       diff-lcs (>= 1.2.0, < 2.0)
       rspec-support (~> 3.13.0)
     rspec-mocks (3.13.2)
       diff-lcs (>= 1.2.0, < 2.0)
-<<<<<<< HEAD
       rspec-support (~> 3.13.0)
     rspec-support (3.13.2)
     rubocop (1.71.2)
@@ -317,24 +248,6 @@
     rubocop-ast (1.38.0)
       parser (>= 3.3.1.0)
     rubocop-i18n (3.1.0)
-=======
-      rspec-support (~> 3.11.0)
-    rspec-support (3.11.0)
-    rubocop (1.59.0)
-      json (~> 2.3)
-      language_server-protocol (>= 3.17.0)
-      parallel (~> 1.10)
-      parser (>= 3.2.2.4)
-      rainbow (>= 2.2.2, < 4.0)
-      regexp_parser (>= 1.8, < 3.0)
-      rexml (>= 3.2.5, < 4.0)
-      rubocop-ast (>= 1.30.0, < 2.0)
-      ruby-progressbar (~> 1.7)
-      unicode-display_width (>= 2.4.0, < 3.0)
-    rubocop-ast (1.30.0)
-      parser (>= 3.2.1.0)
-    rubocop-i18n (3.0.0)
->>>>>>> a71cfd40
       rubocop (~> 1.0)
     rubocop-minitest (0.36.0)
       rubocop (>= 1.61, < 2.0)
@@ -359,12 +272,8 @@
       rubocop (~> 1.21)
       yard
     ruby-progressbar (1.13.0)
-<<<<<<< HEAD
     ruby_parser (3.21.1)
       racc (~> 1.5)
-=======
-    ruby_parser (3.18.1)
->>>>>>> a71cfd40
       sexp_processor (~> 4.16)
     rugged (1.9.0)
     sass (3.7.4)
@@ -383,7 +292,6 @@
     terminal-table (4.0.0)
       unicode-display_width (>= 1.1.1, < 4)
     thor (1.3.2)
-<<<<<<< HEAD
     tzinfo (2.0.6)
       concurrent-ruby (~> 1.0)
     unicode-display_width (3.1.4)
@@ -391,13 +299,6 @@
     unicode-emoji (4.0.4)
     uri (1.0.2)
     webmock (3.25.0)
-=======
-    tzinfo (2.0.4)
-      concurrent-ruby (~> 1.0)
-    unicode-display_width (2.6.0)
-    uri (1.0.2)
-    webmock (3.14.0)
->>>>>>> a71cfd40
       addressable (>= 2.8.0)
       crack (>= 0.3.2)
       hashdiff (>= 0.4.0, < 2.0.0)
@@ -410,6 +311,7 @@
 DEPENDENCIES
   climate_control
   pronto
+  pronto-brakeman!
   pronto-bundler_audit
   pronto-erb_lint
   pronto-eslint_npm
