--- conflicted
+++ resolved
@@ -25,11 +25,7 @@
       origin/main
 runs:
   using: docker
-<<<<<<< HEAD
-  image: "docker://ghcr.io/apptweak/pronto-ruby:adapted"
-=======
   image: "docker://ghcr.io/apptweak/pronto-ruby:use_head_commit"
->>>>>>> a71cfd40
   args:
     - run
     - -r
